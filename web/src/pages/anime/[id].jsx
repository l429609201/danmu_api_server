--- conflicted
+++ resolved
@@ -35,12 +35,9 @@
 import classNames from 'classnames'
 import { padStart } from 'lodash'
 import { HomeOutlined } from '@ant-design/icons'
-<<<<<<< HEAD
 import { useModal } from '../../ModalContext'
 import { useMessage } from '../../MessageContext'
 import { AddSourceModal } from '../../components/AddSourceModal'
-=======
->>>>>>> a2bdf9cd
 
 export const AnimeDetail = () => {
   const { id } = useParams()
