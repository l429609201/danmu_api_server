import { useState } from 'react'
import { Tabs } from 'antd'
import { Scrapers } from './components/Scrapers'
import { Metadata } from './components/Metadata'
<<<<<<< HEAD
import { useNavigate, useSearchParams } from 'react-router-dom'
import { GlobalFilter } from './components/GlobalFilter'

=======
>>>>>>> a2bdf9cd

export const Source = () => {
  const [activeKey, setActiveKey] = useState('scrapers')
  return (
    <Tabs
      defaultActiveKey={activeKey}
      items={[
        {
          label: '弹幕搜索源',
          key: 'scrapers',
          children: <Scrapers></Scrapers>,
        },
        {
          label: '元信息搜索源',
          key: 'metadata',
          children: <Metadata></Metadata>,
        },
        {
          label: '设置',
          key: 'global-filter',
          children: <GlobalFilter />,
        },
      ]}
      onChange={key => setActiveKey(key)}
    />
  )
}<|MERGE_RESOLUTION|>--- conflicted
+++ resolved
@@ -2,12 +2,8 @@
 import { Tabs } from 'antd'
 import { Scrapers } from './components/Scrapers'
 import { Metadata } from './components/Metadata'
-<<<<<<< HEAD
 import { useNavigate, useSearchParams } from 'react-router-dom'
 import { GlobalFilter } from './components/GlobalFilter'
-
-=======
->>>>>>> a2bdf9cd
 
 export const Source = () => {
   const [activeKey, setActiveKey] = useState('scrapers')
